package duck

import (
	"bytes"
	"encoding/json"
	"errors"
	"fmt"
	"os"
	"os/exec"

	"github.com/grafana/grafana-plugin-sdk-go/backend/log"
	sdk "github.com/grafana/grafana-plugin-sdk-go/data"
	"github.com/grafana/grafana-plugin-sdk-go/data/framestruct"
	"github.com/hairyhenderson/go-which"
	"github.com/iancoleman/orderedmap"
	"github.com/scottlepp/go-duck/duck/data"
)

var logger = log.DefaultLogger

type Dirs map[string]string

type DuckDB struct {
	Name          string
	mode          string
	format        string
	exe           string
	chunk         int
	cacheDuration int
	cache         cache
	docker        bool
	image         string
}

type Opts struct {
	Mode          string
	Format        string
	Chunk         int
	Exe           string
	CacheDuration int
	Docker        bool
	Image         string
}

const newline = "\n"
const duckdbImage = "datacatering/duckdb:v1.0.0"

var tempDir = getTempDir()

// NewInMemoryDB creates a new in-memory DuckDB
func NewInMemoryDB(opts ...Opts) *DuckDB {
	return NewDuckDB("", opts...)
}

// NewDuckDB creates a new DuckDB
func NewDuckDB(name string, opts ...Opts) *DuckDB {
	db := DuckDB{
		Name:   name,
		mode:   "json",
		format: "parquet",
	}
	for _, opt := range opts {
		if opt.Mode != "" {
			db.mode = opt.Mode
		}
		if opt.Format != "" {
			db.format = opt.Format
		}
		if opt.Exe != "" {
			db.exe = opt.Exe
		}
		if opt.Chunk > 0 {
			db.chunk = opt.Chunk
		}
		if opt.CacheDuration > 0 {
			db.cacheDuration = opt.CacheDuration
		}
		db.image = duckdbImage
		if opt.Image != "" {
			db.image = opt.Image
		}
		db.docker = opt.Docker
	}

	// Find the executable if it is not configured
	if db.exe == "" && !db.docker {
		db.exe = which.Which("duckdb")
		if db.exe == "" {
			db.exe = "/usr/local/bin/duckdb"
		}
	}
	db.cache = cache{}
	return &db
}

// RunCommands runs a series of of sql commands against duckdb
func (d *DuckDB) RunCommands(commands []string) (string, error) {
	return d.runCommands(commands)
}

// Query runs a query against the database. For Databases that are NOT in-memory.
func (d *DuckDB) Query(query string) (string, error) {
	return d.RunCommands([]string{query})
}

// QueryFrame will load a dataframe into a view named RefID, and run the query against that view
func (d *DuckDB) QueryFrames(name string, query string, frames []*sdk.Frame) (string, bool, error) {
	data := FrameData{
		cacheDuration: d.cacheDuration,
		cache:         &d.cache,
		db:            d,
	}

	return data.Query(name, query, frames)
}

func wipe(dirs map[string]string) {
	for _, dir := range dirs {
		err := os.RemoveAll(dir)
		if err != nil {
			logger.Error("failed to remove parquet files", "error", err)
		}
	}
}

func (d *DuckDB) QueryFramesInto(name string, query string, frames []*sdk.Frame, f *sdk.Frame) error {
	res, cached, err := d.QueryFrames(name, query, frames)
	if err != nil {
		return err
	}

	err = resultsToFrame(name, res, f, frames)
	if err != nil {
		return err
	}
	if cached {
		for _, frame := range frames {
			if frame.Meta == nil {
				frame.Meta = &sdk.FrameMeta{}
			}
			notice := sdk.Notice{
				Severity: sdk.NoticeSeverityInfo,
				Text:     "Data retrieved from cache",
			}
			frame.Meta.Notices = append(frame.Meta.Notices, notice)
		}
	}
	return nil
}

// Destroy will remove database files created by duckdb
func (d *DuckDB) Destroy() error {
	if d.Name != "" {
		return os.Remove(d.Name)
	}
	return nil
}

func resultsToFrame(name string, res string, f *sdk.Frame, frames []*sdk.Frame) error {
	if res == "" {
		return nil
	}
	var results []map[string]any
	err := json.Unmarshal([]byte(res), &results)
	if err != nil {
		logger.Error("error unmarshalling results", "error", err)
		return err
	}

	data.ConvertDateFields(results)

	converters := data.Converters(frames)
	resultsFrame, err := framestruct.ToDataFrame(name, results, converters...)

	if err != nil {
		logger.Error("error converting results to frame", "error", err)
		return err
	}

	// Order the fields in the same order as the source frame:
	// Build a slice of ordered keys

	var orderedKeys []string
	var temp []orderedmap.OrderedMap
	err = json.Unmarshal([]byte(res), &temp)
	if err == nil {
		orderedKeys = temp[0].Keys()
	}

	// Create a map of column names to indexes
	columnIndex := make(map[string]int)
	for i, field := range resultsFrame.Fields {
		columnIndex[field.Name] = i
	}
	// Add columns to the DataFrame
	for _, key := range orderedKeys {
		i := columnIndex[key]
		f.Fields = append(f.Fields, resultsFrame.Fields[i])
	}

	f.Name = resultsFrame.Name
	f.Meta = resultsFrame.Meta
	f.RefID = resultsFrame.RefID

	kind := f.TimeSeriesSchema().Type
	if kind == sdk.TimeSeriesTypeLong {
		fillMode := &sdk.FillMissing{Mode: sdk.FillModeNull}
		frame, err := sdk.LongToWide(f, fillMode)
		if err != nil {
			logger.Warn("could not convert frame long to wide", "error", err)
			return nil
		}
		f.Fields = frame.Fields
		f.Meta = frame.Meta
		return nil
	}

	if kind == sdk.TimeSeriesTypeWide {
		if f.Meta == nil {
			f.Meta = &sdk.FrameMeta{}
		}
		f.Meta.Type = sdk.FrameTypeTimeSeriesWide
	}

	// TODO - appending to field names for now
	// applyLabels(*resultsFrame, frames)

	return nil
}

func (d *DuckDB) runCommands(commands []string) (string, error) {
	var stdout bytes.Buffer
	var stderr bytes.Buffer

	var b bytes.Buffer
	b.Write([]byte(fmt.Sprintf(".mode %s %s", d.mode, newline)))
	for _, c := range commands {
		cmd := fmt.Sprintf("%s %s", c, newline)
		b.Write([]byte(cmd))
	}

	var cmd *exec.Cmd
	if d.docker {
		volume := fmt.Sprintf("%s:%s", tempDir, tempDir)
		logger.Debug("running command in docker", "volume", volume, "image", duckdbImage)
		cmd = exec.Command("docker", "run", "-i", "-v", volume, duckdbImage)
	} else {
		cmd = exec.Command(d.exe, d.Name)
	}
	cmd.Stdin = &b
	cmd.Stdout = &stdout
	cmd.Stderr = &stderr

	err := cmd.Run()
	if err != nil {
		message := err.Error() + stderr.String()
		logger.Error("error running command", "cmd", b.String(), "message", message, "error", err)
		return "", errors.New(message)
	}
	if stderr.String() != "" {
		logger.Error("error running command", "cmd", b.String(), "error", stderr.String())
		return "", errors.New(stderr.String())
	}
	return stdout.String(), nil
}

// TODO

// func applyLabels(resultsFrame sdk.Frame, sourceFrames []*sdk.Frame) {
// 	for _, fld := range resultsFrame.Fields {
// 		for _, f := range sourceFrames {
// 			srcField := find(f, fld)
// 			if srcField != nil {
// 				fld.Labels = srcField.Labels
// 				break
// 			}
// 		}
// 	}
// }

// func find(f *sdk.Frame, fld *sdk.Field) *sdk.Field {
// 	for _, sfld := range f.Fields {
// 		if sfld.Name == fld.Name {
// 			return sfld
// 		}
// 	}
// 	return nil
<<<<<<< HEAD
// }

func getTempDir() string {
	temp := os.Getenv("TMPDIR")
	if temp == "" {
		temp = "/tmp"
	}
	return temp
}
=======
//
>>>>>>> 85f6be75
<|MERGE_RESOLUTION|>--- conflicted
+++ resolved
@@ -285,7 +285,6 @@
 // 		}
 // 	}
 // 	return nil
-<<<<<<< HEAD
 // }
 
 func getTempDir() string {
@@ -294,7 +293,4 @@
 		temp = "/tmp"
 	}
 	return temp
-}
-=======
-//
->>>>>>> 85f6be75
+}